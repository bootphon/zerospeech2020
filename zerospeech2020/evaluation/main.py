--- conflicted
+++ resolved
@@ -102,7 +102,6 @@
                            help='Folder containing the ABX tasks')
 
     # If both editions are chosen
-<<<<<<< HEAD
     #parser_all.add_argument('-l',
     #                       '--language',
     #                       choices=['english',
@@ -110,15 +109,6 @@
     #                       nargs='+',
     #                       help='choose language to evaluate. If None chosen,'
     #                       'all will be evaluated')
-=======
-    parser_all.add_argument('-l',
-                            '--language',
-                            choices=['english',
-                                     'surprise'],
-                            nargs='+',
-                            help='choose language to evaluate. If None chosen,'
-                            'all will be evaluated')
->>>>>>> af83e736
 
     parser_all.add_argument('task_folder',
                             help='Folder containing the ABX tasks')
